--- conflicted
+++ resolved
@@ -199,14 +199,11 @@
 - **Godot Not Found**: Set the GODOT_PATH environment variable to your Godot executable
 - **Connection Issues**: Ensure the server is running and restart your AI assistant
 - **Invalid Project Path**: Ensure the path points to a directory containing a project.godot file
-<<<<<<< HEAD
 - **Build Issues**: Make sure all dependencies are installed by running `npm install`
-=======
 - **For Cursor Specifically**:
 -   Ensure the MCP server shows up and is enabled in Cursor settings (Settings > MCP)
 -   MCP tools can only be run using the Agent chat profile (Cursor Pro or Business subscription)
 -   Use "Yolo Mode" to automatically run MCP tool requests
->>>>>>> 6891b186
 
 ## License
 
